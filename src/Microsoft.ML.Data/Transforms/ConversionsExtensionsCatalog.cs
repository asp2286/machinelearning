--- conflicted
+++ resolved
@@ -63,25 +63,16 @@
         /// Convert the key types back to their original values.
         /// </summary>
         /// <param name="catalog">The categorical transform's catalog.</param>
-<<<<<<< HEAD
-        /// <param name="inputColumnName">Name of the column to transform.</param>
-=======
-        /// <param name="outputColumnName">Name of the column resulting from the transformation of <paramref name="inputColumnName"/>.</param>
-        /// <param name="inputColumnName">Name of the column to transform. If set to <see langword="null"/>, the value of the <paramref name="outputColumnName"/> will be used as source.</param>
->>>>>>> b1801a8a
+        /// <param name="outputColumnName">Name of the column resulting from the transformation of <paramref name="inputColumnName"/>.</param>
+        /// <param name="inputColumnName">Name of the column to transform. If set to <see langword="null"/>, the value of the <paramref name="outputColumnName"/> will be used as source.</param>
         /// <example>
         /// <format type="text/markdown">
         /// <![CDATA[
         ///  [!code-csharp[KeyToValueMappingEstimator](~/../docs/samples/docs/samples/Microsoft.ML.Samples/Dynamic/ValueMappingStringToKeyType.cs)]
         /// ]]></format>
         /// </example>
-<<<<<<< HEAD
-        public static KeyToValueMappingEstimator MapKeyToValue(this TransformsCatalog.ConversionTransforms catalog, string inputColumnName)
-            => new KeyToValueMappingEstimator(CatalogUtils.GetEnvironment(catalog), inputColumnName);
-=======
         public static KeyToValueMappingEstimator MapKeyToValue(this TransformsCatalog.ConversionTransforms catalog, string outputColumnName, string inputColumnName = null)
             => new KeyToValueMappingEstimator(CatalogUtils.GetEnvironment(catalog), outputColumnName, inputColumnName);
->>>>>>> b1801a8a
 
         /// <summary>
         ///  Convert the key types (name of the column specified in the first item of the tuple) back to their original values
@@ -95,13 +86,8 @@
         ///  [!code-csharp[KeyToValueMappingEstimator](~/../docs/samples/docs/samples/Microsoft.ML.Samples/Dynamic/ValueMappingStringToKeyType.cs)]
         /// ]]></format>
         /// </example>
-<<<<<<< HEAD
-        public static KeyToValueMappingEstimator MapKeyToValue(this TransformsCatalog.ConversionTransforms catalog, params (string outputColumnName, string inputColumnName)[] columns)
-             => new KeyToValueMappingEstimator(CatalogUtils.GetEnvironment(catalog), columns);
-=======
         public static KeyToValueMappingEstimator MapKeyToValue(this TransformsCatalog.ConversionTransforms catalog, params ColumnOptions[] columns)
              => new KeyToValueMappingEstimator(CatalogUtils.GetEnvironment(catalog), ColumnOptions.ConvertToValueTuples(columns));
->>>>>>> b1801a8a
 
         /// <summary>
         /// Convert the key types back to their original vectors.
@@ -167,8 +153,6 @@
 
         /// <summary>
         /// <see cref="ValueMappingEstimator"/>
-<<<<<<< HEAD
-=======
         /// </summary>
         /// <typeparam name="TInputType">The key type.</typeparam>
         /// <typeparam name="TOutputType">The value type.</typeparam>
@@ -196,7 +180,6 @@
 
         /// <summary>
         /// <see cref="ValueMappingEstimator"/>
->>>>>>> b1801a8a
         /// </summary>
         /// <typeparam name="TInputType">The key type.</typeparam>
         /// <typeparam name="TOutputType">The value type.</typeparam>
@@ -206,22 +189,11 @@
         /// <param name="values">The list of values to pair with the keys for the mapping. The length of this list must be equal to the same length as <paramref name="keys"/>.</param>
         /// <param name="treatValuesAsKeyType">Whether to treat the values as a <see cref="KeyType"/>.</param>
         /// <param name="columns">The columns to apply this transform on.</param>
-<<<<<<< HEAD
-        /// <returns>An instance of the ValueMappingEstimator</returns>
-        /// <example>
-        /// <format type="text/markdown">
-        /// <![CDATA[
-        ///  [!code-csharp[ValueMappingEstimator](~/../docs/samples/docs/samples/Microsoft.ML.Samples/Dynamic/ValueMapping.cs)]
-        ///  [!code-csharp[ValueMappingEstimator](~/../docs/samples/docs/samples/Microsoft.ML.Samples/Dynamic/ValueMappingStringToKeyType.cs)]
-        ///  [!code-csharp[ValueMappingEstimator](~/../docs/samples/docs/samples/Microsoft.ML.Samples/Dynamic/ValueMappingFloatToString.cs)]
-        ///  [!code-csharp[ValueMappingEstimator](~/../docs/samples/docs/samples/Microsoft.ML.Samples/Dynamic/ValueMappingStringToArray.cs)]
-=======
         /// <returns>An instance of the <see cref="ValueMappingEstimator"/></returns>
         /// <example>
         /// <format type="text/markdown">
         /// <![CDATA[
         ///  [!code-csharp[ValueMappingEstimator](~/../docs/samples/docs/samples/Microsoft.ML.Samples/Dynamic/ValueMappingStringToKeyType.cs)]
->>>>>>> b1801a8a
         /// ]]></format>
         /// </example>
         public static ValueMappingEstimator<TInputType, TOutputType> ValueMap<TInputType, TOutputType>(
