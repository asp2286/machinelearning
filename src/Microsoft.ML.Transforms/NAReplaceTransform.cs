--- conflicted
+++ resolved
@@ -1085,11 +1085,7 @@
         /// </summary>
         /// <param name="input">Incoming data.</param>
         /// <param name="replacementMode">How NaN should be replaced</param>
-<<<<<<< HEAD
-        public static Scalar<float> ReplaceNaNValues(this Scalar<float> input, NAReplaceTransform.ColumnInfo.ReplacementMode replacementMode = NAReplaceEstimator.Defaults.ReplacementMode)
-=======
         public static Scalar<float> ReplaceNaNValues(this Scalar<float> input, NAReplaceTransform.ColumnInfo.ReplacementMode replacementMode = MissingValueReplacingEstimator.Defaults.ReplacementMode)
->>>>>>> a26eca7e
         {
             Contracts.CheckValue(input, nameof(input));
             return new OutScalar<float>(input, new Config(replacementMode, false));
@@ -1100,11 +1096,7 @@
         /// </summary>
         /// <param name="input">Incoming data.</param>
         /// <param name="replacementMode">How NaN should be replaced</param>
-<<<<<<< HEAD
-        public static Scalar<double> ReplaceNaNValues(this Scalar<double> input, NAReplaceTransform.ColumnInfo.ReplacementMode replacementMode = NAReplaceEstimator.Defaults.ReplacementMode)
-=======
         public static Scalar<double> ReplaceNaNValues(this Scalar<double> input, NAReplaceTransform.ColumnInfo.ReplacementMode replacementMode = MissingValueReplacingEstimator.Defaults.ReplacementMode)
->>>>>>> a26eca7e
         {
             Contracts.CheckValue(input, nameof(input));
             return new OutScalar<double>(input, new Config(replacementMode, false));
@@ -1117,11 +1109,7 @@
         /// <param name="imputeBySlot">If true, per-slot imputation of replacement is performed.
         /// Otherwise, replacement value is imputed for the entire vector column. This setting is ignored for scalars and variable vectors,
         /// where imputation is always for the entire column.</param>
-<<<<<<< HEAD
-        public static Vector<float> ReplaceNaNValues(this Vector<float> input, NAReplaceTransform.ColumnInfo.ReplacementMode replacementMode = NAReplaceEstimator.Defaults.ReplacementMode, bool imputeBySlot = NAReplaceEstimator.Defaults.ImputeBySlot)
-=======
         public static Vector<float> ReplaceNaNValues(this Vector<float> input, NAReplaceTransform.ColumnInfo.ReplacementMode replacementMode = MissingValueReplacingEstimator.Defaults.ReplacementMode, bool imputeBySlot = MissingValueReplacingEstimator.Defaults.ImputeBySlot)
->>>>>>> a26eca7e
         {
             Contracts.CheckValue(input, nameof(input));
             return new OutVectorColumn<float>(input, new Config(replacementMode, imputeBySlot));
@@ -1135,11 +1123,7 @@
         /// <param name="imputeBySlot">If true, per-slot imputation of replacement is performed.
         /// Otherwise, replacement value is imputed for the entire vector column. This setting is ignored for scalars and variable vectors,
         /// where imputation is always for the entire column.</param>
-<<<<<<< HEAD
-        public static Vector<double> ReplaceNaNValues(this Vector<double> input, NAReplaceTransform.ColumnInfo.ReplacementMode replacementMode = NAReplaceEstimator.Defaults.ReplacementMode, bool imputeBySlot = NAReplaceEstimator.Defaults.ImputeBySlot)
-=======
         public static Vector<double> ReplaceNaNValues(this Vector<double> input, NAReplaceTransform.ColumnInfo.ReplacementMode replacementMode = MissingValueReplacingEstimator.Defaults.ReplacementMode, bool imputeBySlot = MissingValueReplacingEstimator.Defaults.ImputeBySlot)
->>>>>>> a26eca7e
         {
             Contracts.CheckValue(input, nameof(input));
             return new OutVectorColumn<double>(input, new Config(replacementMode, imputeBySlot));
@@ -1150,11 +1134,7 @@
         /// </summary>
         /// <param name="input">Incoming data.</param>
         /// <param name="replacementMode">How NaN should be replaced</param>
-<<<<<<< HEAD
-        public static VarVector<float> ReplaceNaNValues(this VarVector<float> input, NAReplaceTransform.ColumnInfo.ReplacementMode replacementMode = NAReplaceEstimator.Defaults.ReplacementMode)
-=======
         public static VarVector<float> ReplaceNaNValues(this VarVector<float> input, NAReplaceTransform.ColumnInfo.ReplacementMode replacementMode = MissingValueReplacingEstimator.Defaults.ReplacementMode)
->>>>>>> a26eca7e
         {
             Contracts.CheckValue(input, nameof(input));
             return new OutVarVectorColumn<float>(input, new Config(replacementMode, false));
@@ -1164,11 +1144,7 @@
         /// </summary>
         /// <param name="input">Incoming data.</param>
         /// <param name="replacementMode">How NaN should be replaced</param>
-<<<<<<< HEAD
-        public static VarVector<double> NAReplace(this VarVector<double> input, NAReplaceTransform.ColumnInfo.ReplacementMode replacementMode = NAReplaceEstimator.Defaults.ReplacementMode)
-=======
         public static VarVector<double> ReplaceNaNValues(this VarVector<double> input, NAReplaceTransform.ColumnInfo.ReplacementMode replacementMode = MissingValueReplacingEstimator.Defaults.ReplacementMode)
->>>>>>> a26eca7e
         {
             Contracts.CheckValue(input, nameof(input));
             return new OutVarVectorColumn<double>(input, new Config(replacementMode, false));
